--- conflicted
+++ resolved
@@ -5,12 +5,9 @@
 	"testing"
 	"time"
 
-<<<<<<< HEAD
-	"github.com/dedis/cothority/dbg"
-=======
-	"github.com/dedis/cothority/cosi"
+	"gopkg.in/dedis/cothority.v0/lib/dbg"
+
 	"github.com/dedis/cothority/log"
->>>>>>> ed19745a
 	"github.com/dedis/cothority/sda"
 	"github.com/stretchr/testify/assert"
 )
@@ -25,12 +22,7 @@
 }
 
 func TestBftCoSi(t *testing.T) {
-<<<<<<< HEAD
 	const TestProtocolName = "DummyBFTCoSi"
-=======
-	defer log.AfterTest(t)
-	log.TestOutput(testing.Verbose(), 4)
->>>>>>> ed19745a
 
 	// Register test protocol using BFTCoSi
 	sda.ProtocolRegisterName(TestProtocolName, func(n *sda.TreeNodeInstance) (sda.ProtocolInstance, error) {
@@ -135,25 +127,10 @@
 			"Each host should have called verification.")
 		// if assert fails we don't care for unlocking (t.Fail)
 		countMut.Unlock()
-<<<<<<< HEAD
 		sig := root.Signature()
 		err := VerifyBFTSignature(root.Suite(), sig, root.Roster().Publics())
 		if succeed && err != nil {
 			t.Fatalf("%s Verification of the signature failed: %s - %+v", root.Name(), err.Error(), sig.Sig)
-=======
-		log.Lvl2("Running BFTCoSi with", nbrHosts, "hosts")
-		local := sda.NewLocalTest()
-		_, _, tree := local.GenBigTree(nbrHosts, nbrHosts, 3, true, true)
-
-		done := make(chan bool)
-		// create the message we want to sign for this round
-		msg := []byte("Hello BFTCoSi")
-
-		// Start the protocol
-		node, err := local.CreateProtocol(tree, TestProtocolName)
-		if err != nil {
-			t.Fatal("Couldn't create new node:", err)
->>>>>>> ed19745a
 		}
 		if !succeed && err == nil {
 			t.Fatal(root.Name(), "Shouldn't have succeeded for", nbrHosts, "hosts, but signed for count:", failCount)
@@ -168,7 +145,6 @@
 	veriCount++
 	log.Lvl1("Verification called", veriCount, "times")
 	countMut.Unlock()
-<<<<<<< HEAD
 	dbg.Lvl1("Ignoring message:", string(m))
 	if len(d) != 1 {
 		dbg.Error("Didn't receive correct data")
@@ -233,9 +209,6 @@
 		return false
 	}
 	dbg.Lvl1("Verification called", veriCount, "times")
-=======
-	log.Lvl1("Ignoring message:", string(m))
->>>>>>> ed19745a
 	// everything is OK, always:
 	return true
 }