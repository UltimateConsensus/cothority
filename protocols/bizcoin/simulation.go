package bizcoin

import (
	"github.com/BurntSushi/toml"
	"github.com/dedis/cothority/lib/dbg"
	"github.com/dedis/cothority/lib/monitor"
	"github.com/dedis/cothority/lib/sda"
)

func init() {
	sda.SimulationRegister("BizCoinSimulation", NewBizCoinSimulation)
}

type BizCoinSimulation struct {
	// sda fields:
	sda.SimulationBFTree
	// your simulation specific fields:
	SimulationConfig
}

type SimulationConfig struct {
	// block-size in bytes:
	Blocksize int
	// number of transactions the client will send:
	NumClientTxs int
	//blocksDir is the directory where to find the transaction blocks (.dat files)
	BlocksDir string
}

func NewBizCoinSimulation(config string) (sda.Simulation, error) {
	es := &BizCoinSimulation{}
	_, err := toml.Decode(config, es)
	if err != nil {
		return nil, err
	}
	return es, nil
}

func (e *BizCoinSimulation) Setup(dir string, hosts []string) (*sda.SimulationConfig, error) {
	// TODO will the tree be re-created / broadcasted in every round? (in Run())
	sc := &sda.SimulationConfig{}
	e.CreateEntityList(sc, hosts, 2000)
	err := e.CreateTree(sc)
	if err != nil {
		return nil, err
	}
	return sc, nil
}

func (e *BizCoinSimulation) Run(sdaConf *sda.SimulationConfig) error {
	dbg.Lvl1("Simulation starting with:  Rounds=", e.Rounds)
	server := NewServer(e.Blocksize)
	client := NewClient(server)
	go client.StartClientSimulation(e.BlocksDir, e.NumClientTxs)
	// TODO create "server" and "client"
	sigChan := server.BlockSignaturesChan()
	for round := 0; round < e.Rounds; round++ {

		dbg.Lvl1("Starting round", round)
		// create an empty node
		node, err := sdaConf.Overlay.NewNodeEmptyName("BizCoin", sdaConf.Tree)
		if err != nil {
			return err
		}

		// instantiate a bizcoin protocol
<<<<<<< HEAD
		rPrepare := monitor.NewMeasure("round_prepare")
		pi, err := server.Instantiate(node)
=======
		round := monitor.NewMeasure("round")
		_, err = server.Instantiate(node)
>>>>>>> 1ea3e69d
		if err != nil {
			return err
		}
		// wait for the signature
		<-sigChan
		rPrepare.Measure()
	}
	return nil
}<|MERGE_RESOLUTION|>--- conflicted
+++ resolved
@@ -64,13 +64,8 @@
 		}
 
 		// instantiate a bizcoin protocol
-<<<<<<< HEAD
 		rPrepare := monitor.NewMeasure("round_prepare")
-		pi, err := server.Instantiate(node)
-=======
-		round := monitor.NewMeasure("round")
 		_, err = server.Instantiate(node)
->>>>>>> 1ea3e69d
 		if err != nil {
 			return err
 		}
