package sda

import (
	"errors"
	"github.com/dedis/cothority/lib/dbg"
	"github.com/dedis/cothority/lib/network"
	"github.com/dedis/crypto/abstract"
	"github.com/satori/go.uuid"
	"reflect"
)

/*
Node represents a protocol-instance in a given TreeNode. It is linked to
Overlay where all the tree-structures are stored.
*/

type Node struct {
	overlay *Overlay
	token   *Token
	// cache for the TreeNode this Node is representing
	treeNode *TreeNode
	// channels holds all channels available for the different message-types
	channels map[uuid.UUID]interface{}
	// registered handler-functions for that protocol
	handlers map[uuid.UUID]interface{}
	// flags for messages - only one channel/handler possible
	messageTypeFlags map[uuid.UUID]uint32
	// The protocolInstance belonging to that node
	instance ProtocolInstance
	// aggregate messages in order to dispatch them at once in the protocol
	// instance
	msgQueue map[uuid.UUID][]*SDAData
	// done channel
	done chan bool
	// done callback
	onDoneCallback func() bool
}

// Bit-values for different messageTypeFlags
// If AggregateMessages is set, messages from all children are collected
// before sent to the Node
// https://golang.org/ref/spec#Iota
const (
	AggregateMessages = 1 << iota
)

// MsgHandler is called upon reception of a certain message-type
type MsgHandler func([]*interface{})

// NewNode creates a new node
func NewNode(o *Overlay, tok *Token) (*Node, error) {
	n := NewNodeEmpty(o, tok)
	return n, n.protocolInstantiate()
}

// NewNodeEmpty creates a new node without a protocol
func NewNodeEmpty(o *Overlay, tok *Token) *Node {
	n := &Node{overlay: o,
		token:            tok,
		channels:         make(map[uuid.UUID]interface{}),
		handlers:         make(map[uuid.UUID]interface{}),
		msgQueue:         make(map[uuid.UUID][]*SDAData),
		messageTypeFlags: make(map[uuid.UUID]uint32),
		treeNode:         nil,
		done:             make(chan bool),
	}
	return n
}

// TreeNode gets the treeNode of this node. If there is no TreeNode for the
// Token of this node, the function will return nil
func (n *Node) TreeNode() *TreeNode {
	return n.treeNode
}

// Entity returns our entity
func (n *Node) Entity() *network.Entity {
	return n.treeNode.Entity
}

// Parent returns the parent-TreeNode of ourselves
func (n *Node) Parent() *TreeNode {
	return n.treeNode.Parent
}

// Children returns the children of ourselves
func (n *Node) Children() []*TreeNode {
	return n.treeNode.Children
}

// Root returns the root-node of that tree
func (n *Node) Root() *TreeNode {
	return n.Tree().Root
}

// IsRoot returns whether whether we are at the top of the tree
func (n *Node) IsRoot() bool {
	return n.treeNode.Parent == nil
}

// IsLeaf returns whether whether we are at the bottom of the tree
func (n *Node) IsLeaf() bool {
	return len(n.treeNode.Children) == 0
}

// SendTo sends to a given node
func (n *Node) SendTo(to *TreeNode, msg interface{}) error {
	if to == nil {
		return errors.New("Sent to a nil TreeNode")
	}
	return n.overlay.SendToTreeNode(n.token, to, msg)
}

// Tree returns the tree of that node
func (n *Node) Tree() *Tree {
	return n.overlay.TreeFromToken(n.token)
}

// EntityList returns the entity-list
func (n *Node) EntityList() *EntityList {
	return n.Tree().EntityList
}

func (n *Node) Suite() abstract.Suite {
	return n.overlay.Suite()
}

// RegisterChannel takes a channel with a struct that contains two
// elements: a TreeNode and a message. It will send every message that are the
// same type to this channel.
// This function handles also
// - registration of the message-type
// - aggregation or not of messages: if you give a channel of slices, the
//   messages will be aggregated, else they will come one-by-one
func (n *Node) RegisterChannel(c interface{}) error {
	flags := uint32(0)
	cr := reflect.TypeOf(c)
	if cr.Kind() == reflect.Ptr {
		val := reflect.ValueOf(c).Elem()
		val.Set(reflect.MakeChan(val.Type(), 1))
		//val.Set(reflect.MakeChan(reflect.Indirect(cr), 1))
		return n.RegisterChannel(reflect.Indirect(val).Interface())
	} else if reflect.ValueOf(c).IsNil() {
		return errors.New("Can not Register a (value) channel not initialized")
	}
	// Check we have the correct channel-type
	if cr.Kind() != reflect.Chan {
		return errors.New("Input is not channel")
	}
	if cr.Elem().Kind() == reflect.Slice {
		flags += AggregateMessages
		cr = cr.Elem()
	}
	if cr.Elem().Kind() != reflect.Struct {
		return errors.New("Input is not channel of structure")
	}
	if cr.Elem().NumField() != 2 {
		return errors.New("Input is not channel of structure with 2 elements")
	}
	if cr.Elem().Field(0).Type != reflect.TypeOf(&TreeNode{}) {
		return errors.New("Input-channel doesn't have TreeNode as element")
	}
	// Automatic registration of the message to the network library.
	typ := network.RegisterMessageUUID(network.RTypeToUUID(cr.Elem().Field(1).Type),
		cr.Elem().Field(1).Type)
	//typ := network.RTypeToUUID(cr.Elem().Field(1).Type)
	n.channels[typ] = c
	n.messageTypeFlags[typ] = flags
	dbg.Lvl3("Registered channel", typ, "with flags", flags)
	return nil
}

// RegisterChannel takes a channel with a struct that contains two
// elements: a TreeNode and a message. It will send every message that are the
// same type to this channel.
// This function handles also
// - registration of the message-type
// - aggregation or not of messages: if you give a channel of slices, the
//   messages will be aggregated, else they will come one-by-one
func (n *Node) RegisterHandler(c interface{}) error {
	flags := uint32(0)
	cr := reflect.TypeOf(c)
	// Check we have the correct channel-type
	if cr.Kind() != reflect.Func {
		return errors.New("Input is not function")
	}
	cr = cr.In(0)
	if cr.Kind() == reflect.Slice {
		flags += AggregateMessages
		cr = cr.Elem()
	}
	if cr.Kind() != reflect.Struct {
		return errors.New("Input is not channel of structure")
	}
	if cr.NumField() != 2 {
		return errors.New("Input is not channel of structure with 2 elements")
	}
	if cr.Field(0).Type != reflect.TypeOf(&TreeNode{}) {
		return errors.New("Input-channel doesn't have TreeNode as element")
	}
	// Automatic registration of the message to the network library.
	typ := network.RegisterMessageUUID(network.RTypeToUUID(cr.Field(1).Type),
		cr.Field(1).Type)
	//typ := network.RTypeToUUID(cr.Elem().Field(1).Type)
	n.handlers[typ] = c
	n.messageTypeFlags[typ] = flags
	dbg.Lvl3("Registered handler", typ, "with flags", flags)
	return nil
}

// ProtocolInstance returns the instance of the running protocol
func (n *Node) ProtocolInstance() ProtocolInstance {
	return n.instance
}

// ProtocolInstantiate creates a new instance of a protocol given by it's name
func (n *Node) protocolInstantiate() error {
	if n.token == nil {
		return errors.New("Hope this is running in test-mode")
	}
	pid := n.token.ProtocolID
	p, ok := protocols[pid]
	if !ok {
		return errors.New("Protocol " + pid.String() + " doesn't exist")
	}
	tree := n.overlay.Tree(n.token.TreeID)
	if tree == nil {
		return errors.New("Tree does not exists")
	}
	if n.overlay.EntityList(n.token.EntityListID) == nil {
		return errors.New("EntityList does not exists")
	}
	var err error
	n.treeNode, err = n.overlay.TreeNodeFromToken(n.token)
	if err != nil {
		return errors.New("We are not represented in the tree")
	}
	n.instance, err = p(n)
	go n.instance.Dispatch()
	return err
}

// Dispatch - the standard dispatching function is empty
func (n *Node) Dispatch() error {
	return nil
}

func (n *Node) DispatchHandler(msgSlice []*SDAData) error {
	mt := msgSlice[0].MsgType
	to := reflect.TypeOf(n.handlers[mt]).In(0)
	f := reflect.ValueOf(n.handlers[mt])
	if n.HasFlag(mt, AggregateMessages) {
		msgs := reflect.MakeSlice(to, len(msgSlice), len(msgSlice))
		for i, msg := range msgSlice {
			msgs.Index(i).Set(n.ReflectCreate(to.Elem(), msg))
		}
		dbg.Lvl4("Dispatching aggregation to", n.Entity().Addresses)
		f.Call([]reflect.Value{msgs})
	} else {
		for _, msg := range msgSlice {
			dbg.Lvl4("Dispatching to", n.Entity().Addresses)
			m := n.ReflectCreate(to, msg)
			f.Call([]reflect.Value{m})
		}
	}
	return nil
}

func (n *Node) ReflectCreate(t reflect.Type, msg *SDAData) reflect.Value {
	m := reflect.Indirect(reflect.New(t))
	tn := n.Tree().GetTreeNode(msg.From.TreeNodeID)
	if tn != nil {
		m.Field(0).Set(reflect.ValueOf(tn))
		m.Field(1).Set(reflect.Indirect(reflect.ValueOf(msg.Msg)))
	}
	return m
}

// DispatchChannel takes a message and sends it to a channel
func (n *Node) DispatchChannel(msgSlice []*SDAData) error {
	mt := msgSlice[0].MsgType
	to := reflect.TypeOf(n.channels[mt])
	if n.HasFlag(mt, AggregateMessages) {
		dbg.Lvl4("Received aggregated message of type:", mt)
		to = to.Elem()
		out := reflect.MakeSlice(to, len(msgSlice), len(msgSlice))
		for i, msg := range msgSlice {
			dbg.Lvl4("Dispatching aggregated to", to)
			m := n.ReflectCreate(to.Elem(), msg)
			dbg.Lvl4("Adding msg", m, "to", n.Entity().Addresses)
			out.Index(i).Set(m)
		}
		reflect.ValueOf(n.channels[mt]).Send(out)
	} else {
		for _, msg := range msgSlice {
			out := n.channels[mt]

			m := n.ReflectCreate(to.Elem(), msg)
			dbg.Lvl4("Dispatching msg type", mt, " to", to, " :", m.Field(1).Interface())
			reflect.ValueOf(out).Send(m)
		}
	}
	return nil
}

// DispatchMsg will dispatch this SDAData to the right instance
func (n *Node) DispatchMsg(sdaMsg *SDAData) error {
	// if message comes from parent, dispatch directly
	// if messages come from children we must aggregate them
	// if we still need to wait for additional messages, we return
	msgType, msgs, done := n.aggregate(sdaMsg)
	if !done {
		dbg.Lvl3("Not done")
		return nil
	}
<<<<<<< HEAD
	dbg.Lvl4("Going to dispatch")
=======
	dbg.Lvl3("Going to dispatch", sdaMsg)
>>>>>>> 79b43cb7

	var err error
	switch {
	case n.channels[msgType] != nil:
		dbg.Lvl4("Dispatching to channel")
		err = n.DispatchChannel(msgs)
	case n.handlers[msgType] != nil:
		dbg.Lvl4("Dispatching to handler")
		err = n.DispatchHandler(msgs)
	default:
		return errors.New("This message-type is not handled by this protocol")
	}
	return err
}

// SetFlag makes sure a given flag is set
func (n *Node) SetFlag(mt uuid.UUID, f uint32) {
	n.messageTypeFlags[mt] |= f
}

// ClearFlag makes sure a given flag is removed
func (n *Node) ClearFlag(mt uuid.UUID, f uint32) {
	n.messageTypeFlags[mt] &^= f
}

// HasFlag returns true if the given flag is set
func (n *Node) HasFlag(mt uuid.UUID, f uint32) bool {
	return n.messageTypeFlags[mt]&f != 0
}

// aggregate store the message for a protocol instance such that a protocol
// instances will get all its children messages at once.
// node is the node the host is representing in this Tree, and sda is the
// message being analyzed.
func (n *Node) aggregate(sdaMsg *SDAData) (uuid.UUID, []*SDAData, bool) {
	mt := sdaMsg.MsgType
	fromParent := !n.IsRoot() && uuid.Equal(sdaMsg.From.TreeNodeID, n.Parent().Id)
	if fromParent || !n.HasFlag(mt, AggregateMessages) {
		return mt, []*SDAData{sdaMsg}, true
	}
	// store the msg according to its type
	if _, ok := n.msgQueue[mt]; !ok {
		n.msgQueue[mt] = make([]*SDAData, 0)
	}
	msgs := append(n.msgQueue[mt], sdaMsg)
	n.msgQueue[mt] = msgs
	dbg.Lvl4(n.Entity().Addresses, "received", len(msgs), "of", len(n.Children()), "messages")

	// do we have everything yet or no
	// get the node this host is in this tree
	// OK we have all the children messages
	if len(msgs) == len(n.Children()) {
		// erase
		delete(n.msgQueue, mt)
		return mt, msgs, true
	}
	// no we still have to wait!
	return mt, nil, false
}

// Start calls the start-method on the protocol which in turn will initiate
// the first message to its children
func (n *Node) Start() error {
	return n.instance.Start()
}

// Done returns a channel that must be given a bool when a protocol instance has
// finished its work.
func (n *Node) Done() {
	if n.onDoneCallback != nil {
		ok := n.onDoneCallback()
		if !ok {
			return
		}
	}
	n.overlay.nodeDone(n.token)
}

// OnDoneCallback should be called if we want to control the Done() of the node.
// It is used by protocols that uses others protocols inside and that want to
// control when the final Done() should be called.
// the function should return true if the real Done() has to be called otherwise
// false.
func (n *Node) OnDoneCallback(fn func() bool) {
	n.onDoneCallback = fn
}

// Private returns the corresponding private key
func (n *Node) Private() abstract.Secret {
	return n.overlay.host.private
}

// Closes the host
func (n *Node) Close() error {
	return n.overlay.host.Close()
}<|MERGE_RESOLUTION|>--- conflicted
+++ resolved
@@ -313,11 +313,7 @@
 		dbg.Lvl3("Not done")
 		return nil
 	}
-<<<<<<< HEAD
-	dbg.Lvl4("Going to dispatch")
-=======
-	dbg.Lvl3("Going to dispatch", sdaMsg)
->>>>>>> 79b43cb7
+	dbg.Lvl4("Going to dispatch", sdaMsg)
 
 	var err error
 	switch {
