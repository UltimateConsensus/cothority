/*
 * Time-measurement functions.
 *
 * Usage:
 * ```measure := monitor.NewMeasure()```
 * ```// Do some calculations```
 * ```measure.MeasureWall("CPU on calculations")```
 */

package monitor

import (
	"encoding/json"
	"fmt"
	"net"
	"syscall"
	"time"

	"github.com/dedis/cothority/lib/dbg"
)

// Sink is the server address where all measures are transmitted to for
// further analysis.
var sink string

// Structs are encoded through a json encoder.
var encoder *json.Encoder
var connection net.Conn

// Keeps track if a measure is enabled (true) or not (false). If disabled,
// measures are not sent to the monitor. Use EnableMeasure(bool) to toggle
// this variable.
var enabled = true

// Enables / Disables a measure.
func EnableMeasure(b bool) {
	if b {
		dbg.Lvl3("Monitor: Measure enabled")
	} else {
		dbg.Lvl3("Monitor: Measure disabled")
	}
	enabled = b
}

// ConnectSink connects to the given endpoint and initialises a json
// encoder. It can be the address of a proxy or a monitoring process.
// Returns an error if it could not connect to the endpoint.
func ConnectSink(addr string) error {
	if encoder != nil {
		return nil
	}
	dbg.Lvl3("Connecting to:", addr)
	conn, err := net.Dial("tcp", addr)
	if err != nil {
		return err
	}
	dbg.Lvl3("Connected to sink:", addr)
	sink = addr
	connection = conn
	encoder = json.NewEncoder(conn)
	return nil
}

<<<<<<< HEAD
func StopSink() {
	if err := connection.Close(); err != nil {
		// at least tell that we could not close the connection:
		dbg.Error("Could not close connecttion:", err)
	}
	encoder = nil
}

=======
>>>>>>> 152300fd
// Only sends a ready-string
func Ready(addr string) error {
	if encoder == nil {
		dbg.Lvl3("Connecting to sink", addr)
		err := ConnectSink(addr)
		if err != nil {
			return err
		}
	}
	dbg.Lvl3("Sending ready-signal")
	send(Measure{Name: "ready"})
	return nil
}

// Returns how many peers are ready
func GetReady(addr string) (*Stats, error) {
	if encoder == nil {
		err := ConnectSink(addr)
		if err != nil {
			return nil, err
		}
	}
	dbg.Lvl3("Getting ready_count")
	send(Measure{Name: "ready_count"})
	decoder := json.NewDecoder(connection)
	var s Stats
	err := decoder.Decode(&s)
	if err != nil {
		return nil, err
	}
	dbg.Lvlf3("Received stats with %+v", s)
	return &s, nil
}

// Send transmits the given struct over the network.
func send(v interface{}) {
	if encoder == nil {
		panic(fmt.Errorf("Monitor's sink connection not initalized. Can not send any measures"))
	}
	if !enabled {
		return
	}
<<<<<<< HEAD
	// XXX comment needed:
=======
	// For a large number of clients (˜10'000), the connection phase
	// can take some time. This is a linear backoff to enable connection
	// even when there are a lot of request:
>>>>>>> 152300fd
	for wait := 500; wait < 1000; wait += 100 {
		if err := encoder.Encode(v); err == nil {
			return
		} else {
			dbg.Lvl1("Couldn't send to monitor-sink:", err)
			time.Sleep(time.Duration(wait) * time.Millisecond)
		}
	}
	panic(fmt.Errorf("No contact to monitor-sink possible!"))
}

// Measure holds the different values that can be computed for a measure.
// Measures are sent for further processing from the client to the monitor.
type Measure struct {
	Name        string
	WallTime    float64
	CPUTimeUser float64
	CPUTimeSys  float64
	// These are used for communicating with the clients
	Sender string
	Ready  int
	// Since we send absolute timing values, we need to store our reference too.
	lastWallTime time.Time
	autoReset    bool
}

// NewMeasure creates a new measure struct and enables automatic reset after
// each Measure call.
func NewMeasure(name string) *Measure {
	m := &Measure{Name: name}
	m.enableAutoReset(true)
	return m
}

// Takes a measure, sends it to the monitor and resets all timers.
func (m *Measure) Measure() {
	// Wall time measurement
	m.WallTime = float64(time.Since(m.lastWallTime)) / 1.0e9
	// CPU time measurement
	m.CPUTimeSys, m.CPUTimeUser = getDiffRTime(m.CPUTimeSys, m.CPUTimeUser)
	// send data
	send(m)
	// reset timers
	m.reset()
}

// Enables / Disables automatic reset of a measure. If called with true, the
// measure is reset.
func (m *Measure) enableAutoReset(b bool) {
	m.autoReset = b
	m.reset()
}

// Resets the timers in a measure to 'now'.
func (m *Measure) reset() {
	if m.autoReset {
		m.CPUTimeSys, m.CPUTimeUser = GetRTime()
		m.lastWallTime = time.Now()
	}
}

// Prints a message to end the logging.
func EndAndCleanup() {
	send(Measure{Name: "end"})
	if err := connection.Close(); err != nil {
		dbg.Error("Could not close connection:", err)
<<<<<<< HEAD
=======
	} else {
		dbg.Lvl3("Closed connection:", connection)
		encoder = nil
>>>>>>> 152300fd
	}
}

// Converts microseconds to seconds.
func iiToF(sec int64, usec int64) float64 {
	return float64(sec) + float64(usec)/1000000.0
}

// Returns the sytem and the user time so far.
func GetRTime() (tSys, tUsr float64) {
	rusage := &syscall.Rusage{}
	syscall.Getrusage(syscall.RUSAGE_SELF, rusage)
	s, u := rusage.Stime, rusage.Utime
	return iiToF(int64(s.Sec), int64(s.Usec)), iiToF(int64(u.Sec), int64(u.Usec))
}

// Returns the difference of the given system- and user-time.
func getDiffRTime(tSys, tUsr float64) (tDiffSys, tDiffUsr float64) {
	nowSys, nowUsr := GetRTime()
	return nowSys - tSys, nowUsr - tUsr
}<|MERGE_RESOLUTION|>--- conflicted
+++ resolved
@@ -61,17 +61,6 @@
 	return nil
 }
 
-<<<<<<< HEAD
-func StopSink() {
-	if err := connection.Close(); err != nil {
-		// at least tell that we could not close the connection:
-		dbg.Error("Could not close connecttion:", err)
-	}
-	encoder = nil
-}
-
-=======
->>>>>>> 152300fd
 // Only sends a ready-string
 func Ready(addr string) error {
 	if encoder == nil {
@@ -114,13 +103,10 @@
 	if !enabled {
 		return
 	}
-<<<<<<< HEAD
-	// XXX comment needed:
-=======
+
 	// For a large number of clients (˜10'000), the connection phase
 	// can take some time. This is a linear backoff to enable connection
 	// even when there are a lot of request:
->>>>>>> 152300fd
 	for wait := 500; wait < 1000; wait += 100 {
 		if err := encoder.Encode(v); err == nil {
 			return
@@ -187,12 +173,9 @@
 	send(Measure{Name: "end"})
 	if err := connection.Close(); err != nil {
 		dbg.Error("Could not close connection:", err)
-<<<<<<< HEAD
-=======
 	} else {
 		dbg.Lvl3("Closed connection:", connection)
 		encoder = nil
->>>>>>> 152300fd
 	}
 }
 
