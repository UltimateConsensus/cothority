package skipchain

import (
	"testing"

	"bytes"

	"strconv"

	"errors"
	"fmt"

	"github.com/dedis/cothority/lib/dbg"
	"github.com/dedis/cothority/lib/network"
	"github.com/dedis/cothority/lib/sda"
	"github.com/stretchr/testify/assert"
)

func TestMain(m *testing.M) {
	dbg.MainTest(m)
}

func TestSkipBlock_Hash1(t *testing.T) {
	sbd1 := NewSkipBlock()
	sbd1.Data = []byte("1")
	sbd1.Height = 4
	h1 := sbd1.updateHash()
	assert.Equal(t, h1, sbd1.Hash)

	sbd2 := NewSkipBlock()
	sbd2.Data = []byte("2")
	sbd1.Height = 2
	h2 := sbd2.updateHash()
	assert.NotEqual(t, h1, h2)
}

func TestSkipBlock_Hash2(t *testing.T) {
	local := sda.NewLocalTest()
	hosts, el, _ := local.GenTree(2, false, false, false)
	defer local.CloseAll()
	sbd1 := NewSkipBlock()
	sbd1.EntityList = el
	sbd1.Height = 1
	h1 := sbd1.updateHash()
	assert.Equal(t, h1, sbd1.Hash)

	sbd2 := NewSkipBlock()
	sbd2.EntityList = local.GenEntityListFromHost(hosts[0])
	sbd2.Height = 1
	h2 := sbd2.updateHash()
	assert.NotEqual(t, h1, h2)
}

func TestService_ProposeSkipBlock(t *testing.T) {
	// First create a roster to attach the data to it
	local := sda.NewLocalTest()
	defer local.CloseAll()
	_, el, service := makeHELS(local, 5)

	// Setting up root roster
	sbRoot := makeGenesisRoster(service, el)

	// send a ProposeBlock
	genesis := NewSkipBlock()
	genesis.Data = []byte("In the beginning God created the heaven and the earth.")
	genesis.MaximumHeight = 2
	genesis.BaseHeight = 2
	genesis.ParentBlockID = sbRoot.Hash
	genesis.EntityList = sbRoot.EntityList
	blockCount := 0
	psbrMsg, err := service.ProposeSkipBlock(nil, &ProposeSkipBlock{nil, genesis})
	assert.Nil(t, err)
	psbr := psbrMsg.(*ProposedSkipBlockReply)
	latest := psbr.Latest
	// verify creation of GenesisBlock:
	assert.Equal(t, blockCount, latest.Index)
	// the genesis block has a random back-link:
	assert.Equal(t, 1, len(latest.BackLinkIds))
	assert.NotEqual(t, 0, latest.BackLinkIds)

	next := NewSkipBlock()
	next.Data = []byte("And the earth was without form, and void; " +
		"and darkness was upon the face of the deep. " +
		"And the Spirit of God moved upon the face of the waters.")
	next.MaximumHeight = 2
	next.ParentBlockID = sbRoot.Hash
	next.EntityList = sbRoot.EntityList
	id := psbr.Latest.Hash
	psbrMsg, err = service.ProposeSkipBlock(nil, &ProposeSkipBlock{id, next})
	assert.Nil(t, err)
	psbr2 := psbrMsg.(*ProposedSkipBlockReply)
	dbg.Lvl2(psbr2)
	if psbr2 == nil {
		t.Fatal("Didn't get anything in return")
	}
	assert.NotNil(t, psbr2)
	assert.NotNil(t, psbr2.Latest)
	latest2 := psbr2.Latest
	// verify creation of GenesisBlock:
	blockCount++
	assert.Equal(t, blockCount, latest2.Index)
	assert.Equal(t, 1, len(latest2.BackLinkIds))
	assert.NotEqual(t, 0, latest2.BackLinkIds)

	// We've added 2 blocks, + root block = 3
	assert.Equal(t, 3, service.lenSkipBlocks())
}

func TestService_GetUpdateChain(t *testing.T) {
	// Create a small chain and test whether we can get from one element
	// of the chain to the last element with a valid slice of SkipBlocks
	local := sda.NewLocalTest()
	defer local.CloseAll()
	sbLength := 3
	_, el, s := makeHELS(local, sbLength)
	sbs := make([]*SkipBlock, sbLength)
	sbs[0] = makeGenesisRoster(s, el)
	// init skipchain
	for i := 1; i < sbLength; i++ {
		newSB := NewSkipBlock()
		newSB.EntityList = el
		psbrMsg, err := s.ProposeSkipBlock(nil,
			&ProposeSkipBlock{sbs[i-1].Hash, newSB})
		assert.Nil(t, err)
		reply := psbrMsg.(*ProposedSkipBlockReply)
		sbs[i] = reply.Latest
	}

	for i := 0; i < sbLength; i++ {
		m, err := s.GetUpdateChain(nil, &GetUpdateChain{sbs[i].Hash})
		sbc := m.(*GetUpdateChainReply)
		dbg.ErrFatal(err)
		if !sbc.Update[0].Equal(sbs[i]) {
			t.Fatal("First hash is not from our SkipBlock")
		}
		if !sbc.Update[len(sbc.Update)-1].Equal(sbs[sbLength-1]) {
			dbg.Lvl2(sbc.Update[len(sbc.Update)-1].Hash)
			dbg.Lvl2(sbs[sbLength-1].Hash)
			t.Fatal("Last Hash is not equal to last SkipBlock for", i)
		}
		for up, sb1 := range sbc.Update {
			dbg.ErrFatal(sb1.VerifySignatures())
			if up < len(sbc.Update)-1 {
				sb2 := sbc.Update[up+1]
				h1 := sb1.Height
				h2 := sb2.Height
				dbg.Lvl2("sbc1.Height=", sb1.Height)
				dbg.Lvl2("sbc2.Height=", sb2.Height)
				// height := min(len(sb1.ForwardLink), h2)
				height := h1
				if h2 < height {
					height = h2
				}
				if !bytes.Equal(sb1.ForwardLink[height-1].Hash,
					sb2.Hash) {
					t.Fatal("Forward-pointer of", up,
						"is different of hash in", up+1)
				}
			}
		}
	}
}

func TestService_SetChildrenSkipBlock(t *testing.T) {
	// How many nodes in Root
	nodesRoot := 3

	local := sda.NewLocalTest()
	defer local.CloseAll()
	hosts, el, service := makeHELS(local, nodesRoot)

	// Setting up two chains and linking one to the other
	sbRoot := makeGenesisRoster(service, el)
	sbInter := makeGenesisRosterArgs(service, el, sbRoot.Hash, VerifyNone, 1, 1)
	scsb := &SetChildrenSkipBlock{sbRoot.Hash, sbInter.Hash}
	service.SetChildrenSkipBlock(nil, scsb)
	// Wait for block-propagation
	//time.Sleep(time.Millisecond * 100)
	// Verifying other nodes also got the updated chains
	// Check for the root-chain
	for i, h := range hosts {
		dbg.Lvl2(skipchainSID)
		s := local.Services[h.Entity.ID][skipchainSID].(*Service)
		m, err := s.GetUpdateChain(h.Entity, &GetUpdateChain{sbRoot.Hash})
		dbg.ErrFatal(err, "Failed in iteration="+strconv.Itoa(i)+":")
		sb := m.(*GetUpdateChainReply)
		dbg.Lvl2(s.Context)
		if len(sb.Update) != 1 {
			// we expect only the first block
			t.Fatal("There should be only 1 SkipBlock in the update")
		}
		link := sb.Update[0].ChildSL
		if !bytes.Equal(link.Hash, sbInter.Hash) {
			t.Fatal("The child-link doesn't point to our intermediate SkipBlock", i)
		}
		// We need to verify the signature on the child-link, too. This
		// has to be signed by the collective signature of sbRoot.
		if err = sbRoot.VerifySignatures(); err != nil {
			t.Fatal("Signature on child-link is not valid")
		}
	}

	// And check for the intermediate-chain to be updated
	for _, h := range hosts {
		s := local.Services[h.Entity.ID][skipchainSID].(*Service)

		m, err := s.GetUpdateChain(h.Entity, &GetUpdateChain{sbInter.Hash})
		sb := m.(*GetUpdateChainReply)

		dbg.ErrFatal(err)
		if len(sb.Update) != 1 {
			t.Fatal("There should be only 1 SkipBlock in the update")
		}
		if !bytes.Equal(sb.Update[0].ParentBlockID, sbRoot.Hash) {
			t.Fatal("The intermediate SkipBlock doesn't point to the root")
		}
		if err = sb.Update[0].VerifySignatures(); err != nil {
			t.Fatal("Signature of that SkipBlock doesn't fit")
		}
	}
}

func TestService_MultiLevel(t *testing.T) {
	local := sda.NewLocalTest()
	defer local.CloseAll()
	_, el, service := makeHELS(local, 3)

	for base := 1; base <= 3; base++ {
		for height := 1; height <= 3; height++ {
			if base == 1 && height > 1 {
				break
			}
			sbRoot := makeGenesisRosterArgs(service, el, nil, VerifyNone,
				base, height)
			latest := sbRoot
			dbg.Lvl1("Adding blocks for", base, height)
			for sbi := 1; sbi < 10; sbi++ {
				sb := NewSkipBlock()
				sb.EntityList = el
				psbr, err := service.ProposeSkipBlock(nil,
					&ProposeSkipBlock{latest.Hash, sb})
				dbg.ErrFatal(err)
				latest = psbr.(*ProposedSkipBlockReply).Latest
			}

			dbg.ErrFatal(checkMLForwardBackward(service, sbRoot, base, height))
			dbg.ErrFatal(checkMLUpdate(service, sbRoot, latest, base, height))
		}
	}
	// Setting up two chains and linking one to the other
}

func checkMLForwardBackward(service *Service, root *SkipBlock, base, height int) error {
	genesis, ok := service.getSkipBlockByID(root.Hash)
	if !ok {
		return errors.New("Didn't find genesis-block in service")
	}
	if len(genesis.ForwardLink) != height {
		return errors.New("Genesis-block doesn't have forward-links of " +
			strconv.Itoa(height))
	}
	return nil
}

func checkMLUpdate(service *Service, root, latest *SkipBlock, base, height int) error {
	chain, err := service.GetUpdateChain(nil, &GetUpdateChain{root.Hash})
	if err != nil {
		return err
	}
	updates := chain.(*GetUpdateChainReply).Update
	genesis := updates[0]
	if len(genesis.ForwardLink) != height {
		return errors.New("Genesis-block doesn't have height " + strconv.Itoa(height))
	}
	if len(updates[1].BackLinkIds) != height {
		return errors.New("Second block doesn't have correct number of backlinks")
	}
	l := updates[len(updates)-1]
	if len(l.ForwardLink) != 0 {
		return errors.New("Last block still has forward-links")
	}
	if !l.Equal(latest) {
		return errors.New("Last block from update is not the same as last block")
	}
	if base > 1 && height > 1 && len(updates) == 10 {
		return fmt.Errorf("Shouldn't need 10 blocks with base %d and height %d",
			base, height)
	}
	return nil
}

func TestService_Verification(t *testing.T) {
	local := sda.NewLocalTest()
	defer local.CloseAll()
<<<<<<< HEAD
	sbLength := 3
	_, el, service := makeHELS(local, sbLength)
	elRoot := sda.NewEntityList(el.List[0:2])
=======
	sbLength := 4
	_, el, service := makeHELS(local, sbLength)
	elRoot := sda.NewEntityList(el.List[0:3])
>>>>>>> 666acff1
	sbRoot := makeGenesisRoster(service, elRoot)

	dbg.Lvl1("Creating non-conforming skipBlock")
	sb := NewSkipBlock()
	sb.EntityList = el
	sb.MaximumHeight = 1
	sb.BaseHeight = 1
	sb.ParentBlockID = sbRoot.Hash
	sb.VerifierID = VerifyShard
	_, err := service.ProposeSkipBlock(nil,
		&ProposeSkipBlock{nil, sb})
	if err == nil {
		t.Fatal("Shouldn't accept a non-confoirming skipblock")
	}

	dbg.Lvl1("Creating skipblock with same EntityList as root")
	sbInter := makeGenesisRosterArgs(service, elRoot, sbRoot.Hash, VerifyShard, 1, 1)
	dbg.Lvl1("Creating skipblock with sub-EntityList from root")
<<<<<<< HEAD
	elSub := sda.NewEntityList(el.List[0:1])
=======
	elSub := sda.NewEntityList(el.List[0:2])
>>>>>>> 666acff1
	sbInter = makeGenesisRosterArgs(service, elSub, sbRoot.Hash, VerifyShard, 1, 1)
	scsb := &SetChildrenSkipBlock{sbRoot.Hash, sbInter.Hash}
	service.SetChildrenSkipBlock(nil, scsb)
}

func TestCopy(t *testing.T) {
	// Test if copy is deep or only shallow
	b1 := NewBlockLink()
	b1.Challenge.One()
	b2 := b1.Copy()
	b2.Challenge.Zero()
	if b1.Challenge.Equal(b2.Challenge) {
		t.Fatal("They should not be equal")
	}

	sb1 := NewSkipBlock()
	sb1.ChildSL = NewBlockLink()
	sb2 := sb1.Copy()
	sb1.ChildSL.Challenge.Zero()
	sb2.ChildSL.Challenge.One()
	if sb1.ChildSL.Challenge.Equal(sb2.ChildSL.Challenge) {
		t.Fatal("They should not be equal")
	}
	sb1.Height = 10
	sb2.Height = 20
	if sb1.Height == sb2.Height {
		t.Fatal("Should not be equal")
	}
}

func TestService_SignBlock(t *testing.T) {
	// Testing whether we sign correctly the SkipBlocks
	local := sda.NewLocalTest()
	defer local.CloseAll()
	_, el, service := makeHELS(local, 3)

	sbRoot := makeGenesisRosterArgs(service, el, nil, VerifyNone, 1, 1)
	el2 := sda.NewEntityList(el.List[0:2])
	sb := NewSkipBlock()
	sb.EntityList = el2
	psbr, err := service.ProposeSkipBlock(nil,
		&ProposeSkipBlock{sbRoot.Hash, sb})
	dbg.ErrFatal(err)
	reply := psbr.(*ProposedSkipBlockReply)
	sbRoot = reply.Previous
	sbSecond := reply.Latest
	dbg.ErrFatal(sbRoot.VerifySignatures())
	dbg.ErrFatal(sbSecond.VerifySignatures())
	dbg.ErrFatal(sbSecond.BlockSig.Verify(network.Suite, sbRoot.Aggregate, sbSecond.Hash))
}

func TestService_ForwardSignature(t *testing.T) {
}

// makes a genesis Roster-block
func makeGenesisRosterArgs(s *Service, el *sda.EntityList, parent SkipBlockID,
	vid VerifierID, base, height int) *SkipBlock {
	sb := NewSkipBlock()
	sb.EntityList = el
	sb.MaximumHeight = height
	sb.BaseHeight = base
	sb.ParentBlockID = parent
	sb.VerifierID = vid
	psbrMsg, err := s.ProposeSkipBlock(nil,
		&ProposeSkipBlock{nil, sb})
	dbg.ErrFatal(err)
	psbr := psbrMsg.(*ProposedSkipBlockReply)
	return psbr.Latest
}

func makeGenesisRoster(s *Service, el *sda.EntityList) *SkipBlock {
	return makeGenesisRosterArgs(s, el, nil, VerifyNone, 1, 1)
}

// Makes a Host, an EntityList, and a service
func makeHELS(local *sda.LocalTest, nbr int) ([]*sda.Host, *sda.EntityList, *Service) {
	hosts := local.GenLocalHosts(nbr, false, true)
	el := local.GenEntityListFromHost(hosts...)
	return hosts, el, local.Services[hosts[0].Entity.ID][skipchainSID].(*Service)
}<|MERGE_RESOLUTION|>--- conflicted
+++ resolved
@@ -292,15 +292,9 @@
 func TestService_Verification(t *testing.T) {
 	local := sda.NewLocalTest()
 	defer local.CloseAll()
-<<<<<<< HEAD
-	sbLength := 3
-	_, el, service := makeHELS(local, sbLength)
-	elRoot := sda.NewEntityList(el.List[0:2])
-=======
 	sbLength := 4
 	_, el, service := makeHELS(local, sbLength)
 	elRoot := sda.NewEntityList(el.List[0:3])
->>>>>>> 666acff1
 	sbRoot := makeGenesisRoster(service, elRoot)
 
 	dbg.Lvl1("Creating non-conforming skipBlock")
@@ -319,11 +313,7 @@
 	dbg.Lvl1("Creating skipblock with same EntityList as root")
 	sbInter := makeGenesisRosterArgs(service, elRoot, sbRoot.Hash, VerifyShard, 1, 1)
 	dbg.Lvl1("Creating skipblock with sub-EntityList from root")
-<<<<<<< HEAD
-	elSub := sda.NewEntityList(el.List[0:1])
-=======
 	elSub := sda.NewEntityList(el.List[0:2])
->>>>>>> 666acff1
 	sbInter = makeGenesisRosterArgs(service, elSub, sbRoot.Hash, VerifyShard, 1, 1)
 	scsb := &SetChildrenSkipBlock{sbRoot.Hash, sbInter.Hash}
 	service.SetChildrenSkipBlock(nil, scsb)
